from typing import Optional
import pytest
from pytidb.embeddings import EmbeddingFunction
from pytidb.schema import TableModel
from pytidb.schema import Field


def test_open_table(isolated_client):
    class TestOpenTable(TableModel):
        __tablename__ = "test_open_table"
        id: int = Field(primary_key=True)
        name: str

    table = isolated_client.create_table(schema=TestOpenTable, if_exists="overwrite")
    table.truncate()
    table.insert(TestOpenTable(id=1, name="foo"))
    table = isolated_client.open_table("test_open_table")
    assert table.rows() == 1


def test_create_table_if_exists(isolated_client):
    test_table_name = "test_create_table"

    class TestCreateTable(TableModel):
        __tablename__ = test_table_name
        id: int = Field(primary_key=True)
        name: str

    # if_exists=raise
    isolated_client.create_table(schema=TestCreateTable, if_exists="raise")
    assert isolated_client.has_table(test_table_name)

    tables = isolated_client.list_tables()
    assert test_table_name in tables

    with pytest.raises(Exception):
        isolated_client.create_table(schema=TestCreateTable, if_exists="raise")

    # if_exists=skip
<<<<<<< HEAD
    fresh_client.create_table(schema=TestCreateTable, if_exists="skip")
    assert fresh_client.has_table(test_table_name)
    
=======
    isolated_client.create_table(schema=TestCreateTable, if_exists="skip")
    assert isolated_client.has_table(test_table_name)

>>>>>>> 0561957c
    # if_exists=overwrite
    isolated_client.create_table(schema=TestCreateTable, if_exists="overwrite")
    assert isolated_client.has_table(test_table_name)

    # if_exists=invalid
    with pytest.raises(ValueError):
        isolated_client.create_table(schema=TestCreateTable, if_exists="invalid")


<<<<<<< HEAD
def test_save(client):
    text_embed_small = EmbeddingFunction("openai/text-embedding-3-small")
    test_table_name = "test_save_function"

    class TestModel(TableModel):
        __tablename__ = test_table_name
        id: int = Field(primary_key=True)
        text: str = Field()
        text_vec: Optional[list[float]] = text_embed_small.VectorField(
            source_field="text"
        )
        user_id: int = Field()

    tbl = client.create_table(schema=TestModel, if_exists="overwrite")

    # Test save - insert new record
    new_record = TestModel(id=1, text="hello world", user_id=1)
    saved_record = tbl.save(new_record)
    assert saved_record.id == 1
    assert saved_record.text == "hello world"
    
    # Test save - update existing record
    updated_record = TestModel(id=1, text="hello updated", user_id=1)
    saved_record = tbl.save(updated_record)
    assert saved_record.id == 1
    assert saved_record.text == "hello updated"
    
    # Test save with dict
    dict_record = {"id": 2, "text": "dict insert", "user_id": 2}
    saved_dict = tbl.save(dict_record)
    assert saved_dict.id == 2
    assert saved_dict.text == "dict insert"
    
    # Test save update with dict
    dict_update = {"id": 2, "text": "dict updated", "user_id": 2}
    saved_dict = tbl.save(dict_update)
    assert saved_dict.id == 2
    assert saved_dict.text == "dict updated"


def test_list_tables_empty(fresh_client):
=======
def test_list_tables_empty(isolated_client):
>>>>>>> 0561957c
    """Test list_tables on a fresh database with no tables."""

    # Should have no tables initially
    tables = isolated_client.list_tables()
    assert tables == []
    assert len(tables) == 0


def test_list_tables_with_tables(isolated_client):
    """Test list_tables after creating tables."""

    # Initially should have no tables
    tables = isolated_client.list_tables()
    assert tables == []

    # Create first table
    class TestTable1(TableModel):
        __tablename__ = "test_table_1"
        id: int = Field(primary_key=True)
        name: str

    isolated_client.create_table(schema=TestTable1, if_exists="raise")
    assert isolated_client.has_table("test_table_1")
    tables = isolated_client.list_tables()

    assert len(tables) == 1
    assert "test_table_1" in tables

    # Create second table
    class TestTable2(TableModel):
        __tablename__ = "test_table_2"
        id: int = Field(primary_key=True)
        value: int

    isolated_client.create_table(schema=TestTable2, if_exists="raise")
    tables = isolated_client.list_tables()
    assert len(tables) == 2
    assert "test_table_1" in tables
    assert "test_table_2" in tables

    # Drop one table and verify
    isolated_client.drop_table("test_table_1")
    tables = isolated_client.list_tables()
    assert len(tables) == 1
    assert "test_table_1" not in tables
    assert "test_table_2" in tables

    # Drop remaining table
    isolated_client.drop_table("test_table_2")
    tables = isolated_client.list_tables()
    assert tables == []<|MERGE_RESOLUTION|>--- conflicted
+++ resolved
@@ -36,16 +36,9 @@
     with pytest.raises(Exception):
         isolated_client.create_table(schema=TestCreateTable, if_exists="raise")
 
-    # if_exists=skip
-<<<<<<< HEAD
-    fresh_client.create_table(schema=TestCreateTable, if_exists="skip")
-    assert fresh_client.has_table(test_table_name)
-    
-=======
     isolated_client.create_table(schema=TestCreateTable, if_exists="skip")
     assert isolated_client.has_table(test_table_name)
 
->>>>>>> 0561957c
     # if_exists=overwrite
     isolated_client.create_table(schema=TestCreateTable, if_exists="overwrite")
     assert isolated_client.has_table(test_table_name)
@@ -55,8 +48,7 @@
         isolated_client.create_table(schema=TestCreateTable, if_exists="invalid")
 
 
-<<<<<<< HEAD
-def test_save(client):
+def test_save(isolated_client):
     text_embed_small = EmbeddingFunction("openai/text-embedding-3-small")
     test_table_name = "test_save_function"
 
@@ -69,7 +61,7 @@
         )
         user_id: int = Field()
 
-    tbl = client.create_table(schema=TestModel, if_exists="overwrite")
+    tbl = isolated_client.create_table(schema=TestModel, if_exists="overwrite")
 
     # Test save - insert new record
     new_record = TestModel(id=1, text="hello world", user_id=1)
@@ -96,10 +88,7 @@
     assert saved_dict.text == "dict updated"
 
 
-def test_list_tables_empty(fresh_client):
-=======
 def test_list_tables_empty(isolated_client):
->>>>>>> 0561957c
     """Test list_tables on a fresh database with no tables."""
 
     # Should have no tables initially
