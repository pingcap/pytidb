from typing import Optional
import pytest
from pytidb.embeddings import EmbeddingFunction
from pytidb.schema import TableModel
from pytidb.schema import Field


def test_open_table(fresh_client):
    class TestOpenTable(TableModel):
        __tablename__ = "test_open_table"
        id: int = Field(primary_key=True)
        name: str

    table = fresh_client.create_table(schema=TestOpenTable, if_exists="overwrite")
    table.truncate()
    table.insert(TestOpenTable(id=1, name="foo"))
    table = fresh_client.open_table("test_open_table")
    assert table.rows() == 1


def test_create_table_if_exists(fresh_client):
    test_table_name = "test_create_table"

    class TestCreateTable(TableModel):
        __tablename__ = test_table_name
        id: int = Field(primary_key=True)
        name: str

    # if_exists=raise
    fresh_client.create_table(schema=TestCreateTable, if_exists="raise")
    assert fresh_client.has_table(test_table_name)

    tables = fresh_client.list_tables()
    assert test_table_name in tables

    with pytest.raises(Exception):
        fresh_client.create_table(schema=TestCreateTable, if_exists="raise")

    # if_exists=skip
    fresh_client.create_table(schema=TestCreateTable, if_exists="skip")
    assert fresh_client.has_table(test_table_name)

<<<<<<< HEAD
    # create mode: overwrite
    client.create_table(schema=TestCreateTable, mode="overwrite")
    assert client.has_table(test_table_name)


def test_save(client):
    text_embed_small = EmbeddingFunction("openai/text-embedding-3-small")
    test_table_name = "test_save_function"

    class TestModel(TableModel):
        __tablename__ = test_table_name
        id: int = Field(primary_key=True)
        text: str = Field()
        text_vec: Optional[list[float]] = text_embed_small.VectorField(
            source_field="text"
        )
        user_id: int = Field()

    tbl = client.create_table(schema=TestModel, mode="overwrite")

    # Test save - insert new record
    new_record = TestModel(id=1, text="hello world", user_id=1)
    saved_record = tbl.save(new_record)
    assert saved_record.id == 1
    assert saved_record.text == "hello world"
    
    # Test save - update existing record
    updated_record = TestModel(id=1, text="hello updated", user_id=1)
    saved_record = tbl.save(updated_record)
    assert saved_record.id == 1
    assert saved_record.text == "hello updated"
    
    # Test save with dict
    dict_record = {"id": 2, "text": "dict insert", "user_id": 2}
    saved_dict = tbl.save(dict_record)
    assert saved_dict.id == 2
    assert saved_dict.text == "dict insert"
    
    # Test save update with dict
    dict_update = {"id": 2, "text": "dict updated", "user_id": 2}
    saved_dict = tbl.save(dict_update)
    assert saved_dict.id == 2
    assert saved_dict.text == "dict updated"
=======
    # if_exists=overwrite
    fresh_client.create_table(schema=TestCreateTable, if_exists="overwrite")
    assert fresh_client.has_table(test_table_name)

    # if_exists=invalid
    with pytest.raises(ValueError):
        fresh_client.create_table(schema=TestCreateTable, if_exists="invalid")


def test_list_tables_empty(fresh_client):
    """Test list_tables on a fresh database with no tables."""

    # Should have no tables initially
    tables = fresh_client.list_tables()
    assert tables == []
    assert len(tables) == 0


def test_list_tables_with_tables(fresh_client):
    """Test list_tables after creating tables."""

    # Initially should have no tables
    tables = fresh_client.list_tables()
    assert tables == []

    # Create first table
    class TestTable1(TableModel):
        __tablename__ = "test_table_1"
        id: int = Field(primary_key=True)
        name: str

    fresh_client.create_table(schema=TestTable1, if_exists="raise")
    assert fresh_client.has_table("test_table_1")
    tables = fresh_client.list_tables()

    assert len(tables) == 1
    assert "test_table_1" in tables

    # Create second table
    class TestTable2(TableModel):
        __tablename__ = "test_table_2"
        id: int = Field(primary_key=True)
        value: int

    fresh_client.create_table(schema=TestTable2, if_exists="raise")
    tables = fresh_client.list_tables()
    assert len(tables) == 2
    assert "test_table_1" in tables
    assert "test_table_2" in tables

    # Drop one table and verify
    fresh_client.drop_table("test_table_1")
    tables = fresh_client.list_tables()
    assert len(tables) == 1
    assert "test_table_1" not in tables
    assert "test_table_2" in tables

    # Drop remaining table
    fresh_client.drop_table("test_table_2")
    tables = fresh_client.list_tables()
    assert tables == []
>>>>>>> c8709a47
<|MERGE_RESOLUTION|>--- conflicted
+++ resolved
@@ -39,11 +39,14 @@
     # if_exists=skip
     fresh_client.create_table(schema=TestCreateTable, if_exists="skip")
     assert fresh_client.has_table(test_table_name)
+    
+    # if_exists=overwrite
+    fresh_client.create_table(schema=TestCreateTable, if_exists="overwrite")
+    assert fresh_client.has_table(test_table_name)
 
-<<<<<<< HEAD
-    # create mode: overwrite
-    client.create_table(schema=TestCreateTable, mode="overwrite")
-    assert client.has_table(test_table_name)
+    # if_exists=invalid
+    with pytest.raises(ValueError):
+        fresh_client.create_table(schema=TestCreateTable, if_exists="invalid")
 
 
 def test_save(client):
@@ -59,7 +62,7 @@
         )
         user_id: int = Field()
 
-    tbl = client.create_table(schema=TestModel, mode="overwrite")
+    tbl = client.create_table(schema=TestModel, if_exists="overwrite")
 
     # Test save - insert new record
     new_record = TestModel(id=1, text="hello world", user_id=1)
@@ -84,14 +87,6 @@
     saved_dict = tbl.save(dict_update)
     assert saved_dict.id == 2
     assert saved_dict.text == "dict updated"
-=======
-    # if_exists=overwrite
-    fresh_client.create_table(schema=TestCreateTable, if_exists="overwrite")
-    assert fresh_client.has_table(test_table_name)
-
-    # if_exists=invalid
-    with pytest.raises(ValueError):
-        fresh_client.create_table(schema=TestCreateTable, if_exists="invalid")
 
 
 def test_list_tables_empty(fresh_client):
@@ -145,5 +140,4 @@
     # Drop remaining table
     fresh_client.drop_table("test_table_2")
     tables = fresh_client.list_tables()
-    assert tables == []
->>>>>>> c8709a47
+    assert tables == []