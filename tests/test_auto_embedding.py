--- conflicted
+++ resolved
@@ -1,20 +1,37 @@
 from typing import Optional
+import pytest
 from pytidb import TiDBClient
 from pytidb.embeddings import EmbeddingFunction
 from pytidb.schema import TableModel, Field
 
 
-<<<<<<< HEAD
-def test_auto_embedding(shared_client: TiDBClient):
-    text_embed_small = EmbeddingFunction("openai/text-embedding-3-small", timeout=20)
+@pytest.fixture(scope="function")
+def text_embed(request):
+    """Parametrized EmbeddingFunction fixture for both client-side and server-side embedding"""
+    embed_in_sql = request.param
+    if embed_in_sql:
+        # For server-side embedding, use TiDB Cloud free model
+        return EmbeddingFunction(
+            "tidbcloud-free/amazon/titan-embed-text-v2",
+            dimensions=1024,
+            timeout=20,
+            embed_in_sql=True,
+        )
+    else:
+        # For client-side embedding, use OpenAI model
+        return EmbeddingFunction(
+            "openai/text-embedding-3-small", timeout=20, embed_in_sql=False
+        )
 
-    class ChunkWithAutoEmbedding(TableModel):
-        __tablename__ = "chunks_with_auto_embedding"
-=======
+
+@pytest.mark.parametrize(
+    "text_embed", [False, True], indirect=True, ids=["client_side", "server_side"]
+)
 def test_auto_embedding(shared_client: TiDBClient, text_embed: EmbeddingFunction):
+    embed_mode = "server_side" if text_embed.embed_in_sql else "client_side"
+
     class ChunkForAutoEmbedding(TableModel):
-        __tablename__ = "test_auto_embedding"
->>>>>>> 07c44c9d
+        __tablename__ = f"test_auto_embedding_{embed_mode}"
         id: int = Field(primary_key=True)
         text: str = Field()
         text_vec: Optional[list[float]] = text_embed.VectorField(
@@ -23,120 +40,16 @@
         )
         user_id: int = Field()
 
-<<<<<<< HEAD
-    Chunk = ChunkWithAutoEmbedding
-    tbl = shared_client.create_table(schema=Chunk, if_exists="overwrite")
-
-    tbl.insert(Chunk(id=1, text="foo", user_id=1))
-    tbl.bulk_insert(
-        [
-            Chunk(id=2, text="bar", user_id=2),
-            Chunk(id=3, text="baz", user_id=3),
-            Chunk(
-                id=4,
-                text="",  # Empty string will skip auto embedding.
-                user_id=4,
-            ),
-        ]
-    )
-    chunks = tbl.query(filters=Chunk.user_id == 3).to_pydantic()
-    assert len(chunks) == 1
-    assert chunks[0].text == "baz"
-    assert len(chunks[0].text_vec) == 1536
-
-    results = tbl.search("bar").limit(1).to_pydantic(with_score=True)
-    assert len(results) == 1
-    assert results[0].id == 2
-    assert results[0].text == "bar"
-    assert results[0].similarity_score >= 0.9
-
-    # Test dict insert
-    dict_chunk = tbl.insert({"id": 5, "text": "dict_test", "user_id": 5})
-    assert dict_chunk.id == 5
-    assert dict_chunk.text == "dict_test"
-    assert dict_chunk.user_id == 5
-    assert len(dict_chunk.text_vec) == 1536
-
-    # Test dict bulk_insert
-    dict_chunks = tbl.bulk_insert(
-        [
-            {"id": 6, "text": "dict_bulk_1", "user_id": 6},
-            {"id": 7, "text": "dict_bulk_2", "user_id": 7},
-            {
-                "id": 8,
-                "text": "",
-                "user_id": 8,
-            },  # Empty string will skip auto embedding
-        ]
-    )
-    assert len(dict_chunks) == 3
-    assert dict_chunks[0].id == 6
-    assert dict_chunks[0].text == "dict_bulk_1"
-    assert len(dict_chunks[0].text_vec) == 1536
-    assert dict_chunks[1].id == 7
-    assert dict_chunks[1].text == "dict_bulk_2"
-    assert len(dict_chunks[1].text_vec) == 1536
-    assert dict_chunks[2].id == 8
-    assert dict_chunks[2].text == ""
-    assert dict_chunks[2].text_vec is None
-
-    # Test mixed bulk_insert (dict and model instances)
-    mixed_chunks = tbl.bulk_insert(
-        [
-            Chunk(id=9, text="model_instance", user_id=9),
-            {"id": 10, "text": "dict_mixed", "user_id": 10},
-        ]
-    )
-    assert len(mixed_chunks) == 2
-    assert mixed_chunks[0].id == 9
-    assert mixed_chunks[0].text == "model_instance"
-    assert len(mixed_chunks[0].text_vec) == 1536
-    assert mixed_chunks[1].id == 10
-    assert mixed_chunks[1].text == "dict_mixed"
-    assert len(mixed_chunks[1].text_vec) == 1536
-
-    # Update,
-    chunk = tbl.get(4)
-    assert chunk.text == ""
-    assert chunk.text_vec is None
-    tbl.update(
-        values={"text": "qux"},
-        filters={"id": 4},
-    )
-    chunk = tbl.get(4)
-    assert chunk.text == "qux"
-    assert chunk.text_vec is not None
-
-
-def test_auto_embedding_on_db(shared_client: TiDBClient):
-    text_embed_small = EmbeddingFunction(
-        "tidbcloud-free/amazon/titan-embed-text-v2",
-        embed_in_sql=True,
-    )
-
-    class ChunkWithServerSideEmbedding(TableModel):
-        __tablename__ = "chunks_with_server_side_embedding"
-        id: int = Field(primary_key=True)
-        text: str = Field()
-        text_vec: Optional[list[float]] = text_embed_small.VectorField(
-            source_field="text",
-            index=False,
-        )
-        user_id: int = Field()
-
-    Chunk = ChunkWithServerSideEmbedding
-=======
     Chunk = ChunkForAutoEmbedding
->>>>>>> 07c44c9d
     tbl = shared_client.create_table(schema=Chunk, if_exists="overwrite")
 
     # Test insert with auto embedding
     chunk = tbl.insert(Chunk(id=1, text="foo", user_id=1))
-    assert len(chunk.text_vec) == 1536
+    assert len(chunk.text_vec) == text_embed.dimensions
 
     # Test dict insert with auto embedding
     chunk = tbl.insert({"id": 2, "text": "bar", "user_id": 1})
-    assert len(chunk.text_vec) == 1536
+    assert len(chunk.text_vec) == text_embed.dimensions
 
     # Test bulk_insert with auto embedding (including empty text case)
     chunks_via_model_instance = [
@@ -156,7 +69,7 @@
         if chunk.text == "":
             assert chunk.text_vec is None
         else:
-            assert len(chunk.text_vec) == 1536
+            assert len(chunk.text_vec) == text_embed.dimensions
 
     # Test vector search with auto embedding
     results = tbl.search("bar").limit(1).to_pydantic(with_score=True)
@@ -172,7 +85,7 @@
     tbl.update(values={"text": "another baz"}, filters={"id": 4})
     updated_chunk = tbl.get(4)
     assert updated_chunk.text == "another baz"
-    assert len(updated_chunk.text_vec) == 1536
+    assert len(updated_chunk.text_vec) == text_embed.dimensions
 
     # Test update with auto embedding, from non-empty to empty string
     tbl.update(values={"text": ""}, filters={"id": 4})
@@ -183,7 +96,7 @@
     # Test save with auto embedding
     saved_chunk = tbl.save(Chunk(id=7, text="save_test", user_id=4))
     assert saved_chunk.text == "save_test"
-    assert len(saved_chunk.text_vec) == 1536
+    assert len(saved_chunk.text_vec) == text_embed.dimensions
 
     # Test save with empty string - should skip auto embedding
     save_empty = tbl.save(Chunk(id=8, text="", user_id=4))
@@ -191,14 +104,14 @@
     assert save_empty.text_vec is None
 
     # Test save with pre-existing vector field - should skip auto embedding
-    existing_vector = [0.1] * 1536
+    existing_vector = [0.1] * text_embed.dimensions
     save_with_vector = tbl.save(
         Chunk(id=9, text="save_with_vector", text_vec=existing_vector, user_id=4)
     )
-    assert len(save_with_vector.text_vec) == 1536
+    assert len(save_with_vector.text_vec) == text_embed.dimensions
 
     # Test save update from empty to text - should trigger auto embedding
     saved_chunk = tbl.get(6)
     saved_chunk.text = "another qux"
     tbl.save(saved_chunk)
-    assert len(saved_chunk.text_vec) == 1536+    assert len(saved_chunk.text_vec) == text_embed.dimensions