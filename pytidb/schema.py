from typing import Any, Literal, Optional, TYPE_CHECKING, List, TypedDict
import json

from pydantic import BaseModel
from sqlalchemy import Column, Computed, Index
from sqlmodel import SQLModel, Field, Relationship
from sqlmodel.main import FieldInfo, RelationshipInfo, SQLModelMetaclass

from pytidb.orm.types import TEXT, VECTOR
from pytidb.orm.indexes import VectorIndexAlgorithm
from pytidb.orm.distance_metric import DistanceMetric


if TYPE_CHECKING:
    from pytidb.embeddings.function import EmbeddingFunction
    from pytidb.embeddings.types import EmbeddingSourceType


VectorDataType = List[float]

IndexType = Literal["vector", "fulltext", "scalar"]


class QueryBundle(TypedDict):
    query: Optional[Any]
    query_vector: Optional[VectorDataType]


class TableModelMeta(SQLModelMetaclass):
    def __new__(mcs, name, bases, namespace, **kwargs):
        if name != "TableModel":
            kwargs.setdefault("table", True)
        return super().__new__(mcs, name, bases, namespace, **kwargs)


class TableModel(SQLModel, metaclass=TableModelMeta):
    pass


Field = Field
Relationship = Relationship
Column = Column
Index = Index
FieldInfo = FieldInfo
RelationshipInfo = RelationshipInfo


def VectorField(
    dimensions: int,
    source_field: Optional[str] = None,
    embed_fn: Optional["EmbeddingFunction"] = None,
    source_type: "EmbeddingSourceType" = "text",
    index: Optional[bool] = None,
    distance_metric: Optional[DistanceMetric] = DistanceMetric.COSINE,
    algorithm: Optional[VectorIndexAlgorithm] = "HNSW",
    **kwargs,
):
<<<<<<< HEAD
    embed_in_sql = embed_fn.embed_in_sql if embed_fn else False
    if embed_in_sql:
        embed_extra = kwargs.get("embed_extra", {})
        if not embed_extra:
            model_name = embed_fn.model_name
            provider_name = model_name.split("/")[0]
            if provider_name == "jina_ai":
                embed_extra = {
                    "task": "retrieval.passage",
                    "task@search": "retrieval.query",
                }
        query_str = json.dumps(embed_extra)
        sa_column = Column(
            VectorType(dimensions),
            Computed(
                f"EMBED_TEXT('{model_name}', {source_field}, '{query_str}')",
                persisted=True,
            ),
        )
    else:
        sa_column = Column(VectorType(dimensions))
=======
    # Notice: Currently, only L2 and COSINE distance metrics support indexing.
    if index is None:
        if distance_metric in [DistanceMetric.L2, DistanceMetric.COSINE]:
            index = True
        else:
            index = False

    sa_column = kwargs.pop("sa_column", Column(VECTOR(dimensions)))
>>>>>>> 291d4877

    return Field(
        sa_column=sa_column,
        schema_extra={
            "field_type": "vector",
            "dimensions": dimensions,
            # Auto embedding related.
            "embed_fn": embed_fn,
            "source_field": source_field,
            "source_type": source_type,
            "embed_in_sql": embed_in_sql,
            # Vector index related.
            "skip_index": not index,
            "distance_metric": distance_metric,
            "algorithm": algorithm,
        },
        **kwargs,
    )


def FullTextField(
    index: Optional[bool] = True,
    fts_parser: Optional[str] = "MULTILINGUAL",
    **kwargs,
):
    sa_column = kwargs.pop("sa_column", Column(TEXT))
    return Field(
        sa_column=sa_column,
        schema_extra={
            "field_type": "text",
            # Fulltext index related.
            "skip_index": not index,
            "fts_parser": fts_parser,
        },
        **kwargs,
    )


class ColumnInfo(BaseModel):
    column_name: str
    column_type: str<|MERGE_RESOLUTION|>--- conflicted
+++ resolved
@@ -55,7 +55,14 @@
     algorithm: Optional[VectorIndexAlgorithm] = "HNSW",
     **kwargs,
 ):
-<<<<<<< HEAD
+    # Notice: Currently, only L2 and COSINE distance metrics support indexing.
+    if index is None:
+        if distance_metric in [DistanceMetric.L2, DistanceMetric.COSINE]:
+            index = True
+        else:
+            index = False
+
+
     embed_in_sql = embed_fn.embed_in_sql if embed_fn else False
     if embed_in_sql:
         embed_extra = kwargs.get("embed_extra", {})
@@ -68,7 +75,7 @@
                     "task@search": "retrieval.query",
                 }
         query_str = json.dumps(embed_extra)
-        sa_column = Column(
+        default_sa_column = Column(
             VectorType(dimensions),
             Computed(
                 f"EMBED_TEXT('{model_name}', {source_field}, '{query_str}')",
@@ -76,17 +83,9 @@
             ),
         )
     else:
-        sa_column = Column(VectorType(dimensions))
-=======
-    # Notice: Currently, only L2 and COSINE distance metrics support indexing.
-    if index is None:
-        if distance_metric in [DistanceMetric.L2, DistanceMetric.COSINE]:
-            index = True
-        else:
-            index = False
+       default_sa_column =  Column(VECTOR(dimensions))
 
-    sa_column = kwargs.pop("sa_column", Column(VECTOR(dimensions)))
->>>>>>> 291d4877
+    sa_column = kwargs.pop("sa_column", default_sa_column)
 
     return Field(
         sa_column=sa_column,
