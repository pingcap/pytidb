--- conflicted
+++ resolved
@@ -269,7 +269,6 @@
             db_session.refresh(data)
             return data
 
-<<<<<<< HEAD
     def save(self, data: Union[T, dict]) -> T:
         # Convert dict to table model instance if needed
         if isinstance(data, dict):
@@ -332,8 +331,6 @@
                 db_session.refresh(existing)
                 return existing
 
-    def bulk_insert(self, data: List[T]) -> List[T]:
-=======
     def bulk_insert(self, data: List[Union[T, dict]]) -> List[T]:
         if not isinstance(data, list):
             raise ValueError(
@@ -349,7 +346,6 @@
                 converted_data.append(item)
         data = converted_data
 
->>>>>>> be582e44
         # Auto embedding.
         for field_name, config in self._auto_embedding_configs.items():
             items_need_embedding = []
